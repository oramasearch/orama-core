--- conflicted
+++ resolved
@@ -11,10 +11,7 @@
     "types",
     "rustorama",
     "embeddings",
-<<<<<<< HEAD
     "tanstack_example",
     "code_parser",
-=======
-    "vector_index"
->>>>>>> 9e29ce85
+    "vector_index",
 ]