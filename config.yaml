--- conflicted
+++ resolved
@@ -13,11 +13,7 @@
         # NB: the elements are in memory, so be careful with this value
         embedding_queue_limit: 50
         # The number of the document insertions after the write side will commit the changes
-<<<<<<< HEAD
-        insert_batch_commit_size: 1000
-=======
         insert_batch_commit_size: 5000
->>>>>>> 7effb726
         # The default embedding model used to calculate the embeddings
         # if not specified in the collection creation
         default_embedding_model: MultilingualE5Small
